--- conflicted
+++ resolved
@@ -242,32 +242,24 @@
         assert jnp.allclose(kl, kl_explicit, rtol=1e-4)
 
     def test_prior_kl_gradient_sparse_actions(
-<<<<<<< HEAD
-        self, posterior, n_train, train_data, dtype, n_actions, key=jax.random.key(42)
-=======
         self,
         posterior,
         n_train,
         train_data,
         dtype,
         solver_method,
+        n_actions,
         key=jax.random.key(42),
->>>>>>> 7d44009d
     ):
         """Test that ``prior_kl`` gradient wrt sparse action parameters is correct."""
         if dtype == jnp.float32:
             pytest.skip("Skipping float32 test due to numerical precision limitations")
 
         def kl_objective(nz_values):
-<<<<<<< HEAD
             policy = BlockSparsePolicy(n_train, nz_values=nz_values)
-            cagp = ComputationAwareGP(posterior=posterior, policy=policy)
-=======
-            policy = BlockSparsePolicy(n_actions=n_train, nz_values=nz_values)
             cagp = ComputationAwareGP(
                 posterior=posterior, policy=policy, solver_method=solver_method
             )
->>>>>>> 7d44009d
             cagp.condition(train_data)
             return cagp.prior_kl()
 
