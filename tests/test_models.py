--- conflicted
+++ resolved
@@ -263,14 +263,9 @@
             cagp.condition(train_data)
             return cagp.prior_kl()
 
-<<<<<<< HEAD
         block_size = n_train // n_actions
         nz_values = jax.random.normal(key, (n_actions, block_size), dtype=dtype)
-        jax.test_util.check_grads(kl_objective, (nz_values,), order=1)
-=======
-        nz_values = jax.random.normal(key, (n_train,), dtype=dtype)
         jax.test_util.check_grads(kl_objective, (nz_values,), order=1, modes=["rev"])
->>>>>>> 2f06d0b2
 
     def test_integration_elbo(self, conditioned_cagp, posterior, train_data, dtype):
         """Test that ``elbo`` objective from GPJax is computed correctly."""
