"""Tests for Gaussian process models."""

import gpjax as gpjax
import jax
import jax.numpy as jnp
import pytest
from flax import nnx
from gpjax.distributions import GaussianDistribution
from gpjax.gps import ConjugatePosterior
from gpjax.kernels import RBF
from gpjax.kernels.computations import DenseKernelComputation
from gpjax.likelihoods import Gaussian
from gpjax.mean_functions import Constant
from gpjax.objectives import elbo
from gpjax.parameters import Real

import cagpjax
from cagpjax.computations import LazyKernelComputation
from cagpjax.models import ComputationAwareGP
from cagpjax.policies import BlockSparsePolicy, LanczosPolicy
from cagpjax.solvers import Cholesky, PseudoInverse

jax.config.update("jax_enable_x64", True)


class TestComputationAwareGP:
    """Test suite for ComputationAwareGP class."""

    @pytest.fixture(params=[jnp.float32, jnp.float64])
    def dtype(self, request):
        return request.param

    @pytest.fixture(params=[10, 30])
    def n_train(self, request):
        return request.param

    @pytest.fixture()
    def n_test(self):
        return 20

    @pytest.fixture(params=[3, 5])
    def n_actions(self, request):
        return request.param

    @pytest.fixture(params=[LanczosPolicy, BlockSparsePolicy])
    def policy(self, request, n_train, n_actions, dtype, key=jax.random.key(98)):
        policy_class = request.param
        if policy_class is LanczosPolicy:
            return policy_class(n_actions=n_actions, key=key)
        elif policy_class is BlockSparsePolicy:
            return policy_class(n_actions=n_actions, n=n_train, key=key, dtype=dtype)
        else:
            raise ValueError(f"Invalid policy class: {policy_class}")

    @pytest.fixture(params=[Cholesky, PseudoInverse])
    def solver_method(self, request):
        """Method for solving the linear system of equations."""
        if request.param is Cholesky:
            return request.param(1e-6)
        elif request.param is PseudoInverse:
            return request.param()
        else:
            raise ValueError(f"Invalid solver method class: {request.param}")

    def generate_dataset(self, n, bounds, dtype, key, noise=0.1):
        """Create simple 1D training data for testing."""
        x_train = jnp.linspace(bounds[0], bounds[1], n, dtype=dtype).reshape(-1, 1)
        y_train = (
            jnp.sin(x_train.squeeze())
            + noise * jax.random.normal(key, (n,), dtype=dtype)
        ).reshape(-1, 1)

        return gpjax.Dataset(X=x_train, y=y_train)

    @pytest.fixture
    def train_data(self, n_train, dtype, key=jax.random.key(42)):
        """Create simple 1D training data for testing."""
        return self.generate_dataset(n_train, (-2.0, 2.0), dtype, key)

    @pytest.fixture
    def train_data_alt(self, n_train, dtype, key=jax.random.key(37)):
        """Create 2nd simple 1D training data for testing."""
        return self.generate_dataset(n_train, (-3.0, 1.0), dtype, key)

    @pytest.fixture
    def test_data(self, n_test, dtype, key=jax.random.key(74)):
        """Create simple 1D test data for testing."""
        return self.generate_dataset(n_test, (-2.5, 2.5), dtype, key)

<<<<<<< HEAD
    @pytest.fixture(params=[DenseKernelComputation, LazyKernelComputation])
    def compute_engine(self, request):
        """Create compute engine."""
        if request.param is DenseKernelComputation:
            return DenseKernelComputation()
        elif request.param is LazyKernelComputation:
            return LazyKernelComputation(batch_size=5)
        else:
            raise ValueError(f"Invalid compute engine class: {request.param}")

    def make_posterior(self, n_train, dtype, compute_engine):
=======
    @pytest.fixture(params=[jnp.array, Real])
    def constant_type(self, request):
        return request.param

    @pytest.fixture
    def posterior(self, n_train, dtype, constant_type):
        """Create GP posterior."""
>>>>>>> 10f613ba
        kernel = RBF(
            lengthscale=jnp.array(1.0, dtype=dtype),
            variance=jnp.array(1.0, dtype=dtype),
            compute_engine=compute_engine,
        )
        likelihood = Gaussian(
            num_datapoints=n_train, obs_stddev=jnp.array(0.1, dtype=dtype)
        )
        mean_function = Constant(constant_type(jnp.array(3.0, dtype=dtype)))
        prior = gpjax.gps.Prior(kernel=kernel, mean_function=mean_function)
        posterior = ConjugatePosterior(prior=prior, likelihood=likelihood)

        return posterior

    @pytest.fixture
    def posterior(self, n_train, dtype, compute_engine):
        """Create GP posterior."""
        return self.make_posterior(n_train, dtype, compute_engine)

    @pytest.fixture
    def posterior_eager(self, n_train, dtype):
        """Create alternative GP posterior."""
        return self.make_posterior(n_train, dtype, DenseKernelComputation())

    @pytest.fixture
    def conditioned_cagp(self, policy, posterior, train_data, solver_method):
        """Create CAGP policy."""
        cagp = ComputationAwareGP(
            posterior=posterior, policy=policy, solver_method=solver_method
        )
        cagp.condition(train_data)
        return cagp

    @pytest.mark.skipif(constant_type is nnx.Variable, reason="Test is redundant")
    def test_initialization(self, policy, posterior, solver_method):
        """Test that CAGP initializes correctly."""
        cagp = ComputationAwareGP(
            posterior=posterior, policy=policy, solver_method=solver_method
        )
        assert cagp.posterior is posterior
        assert cagp.policy is policy
        assert isinstance(cagp.solver_method, solver_method.__class__)
        if isinstance(solver_method, Cholesky):
            assert cagp.solver_method.jitter == solver_method.jitter
        elif isinstance(solver_method, PseudoInverse):
            assert cagp.solver_method.rtol == solver_method.rtol
        assert not cagp.is_conditioned

    def test_condition(self, policy, posterior, train_data, solver_method):
        """Test that CAGP can be conditioned on data."""
        import warnings

        # Convert the JAX dtype warning to an error so test fails if it occurs
        warnings.filterwarnings(
            "error", message=".*scatter inputs have incompatible types.*"
        )

        cagp = ComputationAwareGP(
            posterior=posterior, policy=policy, solver_method=solver_method
        )
        cagp.condition(train_data)
        assert cagp.is_conditioned
        assert isinstance(
            cagp._posterior_params, cagpjax.models.cagp._ProjectedPosteriorParameters
        )

    @pytest.mark.parametrize(
        "dataset_replacements", [{"X": None}, {"y": None}, {"X": None, "y": None}]
    )
    def test_condition_requires_supervised_data(
        self, policy, posterior, train_data, dataset_replacements
    ):
        """Test that CAGP raises an error if conditioned on unsupervised data."""
        cagp = ComputationAwareGP(posterior=posterior, policy=policy)
        train_data_entries = {"X": train_data.X, "y": train_data.y}
        train_data_entries.update(dataset_replacements)
        train_data_new = gpjax.Dataset(**train_data_entries)
        with pytest.raises(ValueError, match="Training data must be supervised"):
            cagp.condition(train_data_new)

    def test_reconditioning_with_new_data(
        self, policy, posterior, train_data, train_data_alt, solver_method
    ):
        """Test that CAGP can be reconditioned with new data."""
        cagp = ComputationAwareGP(
            posterior=posterior, policy=policy, solver_method=solver_method
        )
        cagp.condition(train_data)
        assert cagp._posterior_params is not None  # help pyright
        assert jnp.allclose(cagp._posterior_params.x, train_data.X)
        cagp.condition(train_data_alt)
        assert cagp._posterior_params is not None  # help pyright
        assert jnp.allclose(cagp._posterior_params.x, train_data_alt.X)

    def test_predict_test_inputs(self, conditioned_cagp, test_data, n_test, dtype):
        """Test that CAGP predict method with test inputs works."""
        x_test = test_data.X
        pred = conditioned_cagp.predict(x_test)
        assert isinstance(pred, GaussianDistribution)
        assert pred.mean.shape == (n_test,)
        assert pred.mean.dtype == dtype
        assert pred.scale.shape == (n_test, n_test)
        assert pred.scale.dtype == dtype

    def test_predict_no_inputs(self, conditioned_cagp, train_data, dtype):
        """Test that CAGP predict method with no inputs evaluates at training inputs."""
        if dtype == jnp.float32:
            pytest.skip("Skipping float32 test due to numerical precision limitations")

        x_train = train_data.X
        pred = conditioned_cagp.predict()
        pred2 = conditioned_cagp.predict(x_train)

        # Use tight tolerance for float64 where numerical precision is sufficient
        assert jnp.allclose(pred.mean, pred2.mean)
        assert jnp.allclose(pred.scale.to_dense(), pred2.scale.to_dense(), atol=1e-7)

    def test_predict_exact_when_n_actions_equals_n(
        self,
        train_data,
        test_data,
        posterior,
        posterior_eager,
        n_train,
        dtype,
        solver_method,
        key=jax.random.key(42),
    ):
        """Test that when n_actions=N, CAGP produces the same mean and variance as exact GP."""
        if dtype == jnp.float32:
            pytest.skip("Skipping float32 test due to numerical precision limitations")

        x_test = test_data.X
        policy = LanczosPolicy(n_actions=n_train, key=key)
        cagp = ComputationAwareGP(
            posterior=posterior, policy=policy, solver_method=solver_method
        )
        cagp.condition(train_data)
        pred = cagp.predict(x_test)

        pred_exact = posterior_eager.predict(x_test, train_data)

        assert pred.mean.shape == pred_exact.mean.shape
        assert pred.scale.shape == pred_exact.scale.shape
        assert jnp.allclose(pred.mean, pred_exact.mean, atol=1e-4)
        assert jnp.allclose(
            pred.scale.to_dense(), pred_exact.scale.to_dense(), atol=1e-5
        )

    @pytest.mark.skipif(constant_type is nnx.Variable, reason="Test is redundant")
    def test_prior_kl_consistency(self, conditioned_cagp, train_data, dtype):
        """Test that custom ``prior_kl`` matches KL computed from result of ``predict``."""
        if dtype == jnp.float32:
            pytest.skip("Skipping float32 test due to numerical precision limitations")

        kl = conditioned_cagp.prior_kl()
        assert isinstance(kl, jnp.ndarray)
        assert kl.dtype == dtype
        assert jnp.isscalar(kl)
        assert jnp.isfinite(kl)
        assert kl >= 0.0

        # compare with KL computed explicitly from predictive distributions
        q = conditioned_cagp.predict()
        p = conditioned_cagp.posterior.prior.predict(train_data.X)
        kl_explicit = q.kl_divergence(p)

        assert jnp.allclose(kl, kl_explicit, rtol=1e-4)

    @pytest.mark.skipif(constant_type is nnx.Variable, reason="Test is redundant")
    def test_prior_kl_gradient_sparse_actions(
        self,
        posterior,
        n_train,
        train_data,
        dtype,
        solver_method,
        key=jax.random.key(42),
    ):
        """Test that ``prior_kl`` gradient wrt sparse action parameters is correct."""
        if dtype == jnp.float32:
            pytest.skip("Skipping float32 test due to numerical precision limitations")

        def kl_objective(nz_values):
            policy = BlockSparsePolicy(n_actions=n_train, nz_values=nz_values)
            cagp = ComputationAwareGP(
                posterior=posterior, policy=policy, solver_method=solver_method
            )
            cagp.condition(train_data)
            return cagp.prior_kl()

        nz_values = jax.random.normal(key, (n_train,), dtype=dtype)
        jax.test_util.check_grads(kl_objective, (nz_values,), order=1, modes=["rev"])

    def test_integration_elbo(self, conditioned_cagp, posterior, train_data, dtype):
        """Test that ``elbo`` objective from GPJax is computed correctly."""
        if dtype == jnp.float32:
            pytest.skip("Skipping float32 test due to numerical precision limitations")

        elbo_value = elbo(conditioned_cagp, train_data)
        assert isinstance(elbo_value, jnp.ndarray)
        assert elbo_value.dtype == dtype
        assert jnp.isscalar(elbo_value)
        assert jnp.isfinite(elbo_value)

        # compute CaGP posterior mean and variance
        q = conditioned_cagp.predict()
        mean_q = q.mean
        var_q = q.variance

        # compute ELBO explicitly
        var_exp = posterior.likelihood.expected_log_likelihood(
            train_data.y, mean_q[:, None], var_q[:, None]
        )
        elbo_value_explicit = var_exp.sum() - conditioned_cagp.prior_kl()

        assert jnp.allclose(elbo_value, elbo_value_explicit)<|MERGE_RESOLUTION|>--- conflicted
+++ resolved
@@ -87,7 +87,10 @@
         """Create simple 1D test data for testing."""
         return self.generate_dataset(n_test, (-2.5, 2.5), dtype, key)
 
-<<<<<<< HEAD
+    @pytest.fixture(params=[jnp.array, Real])
+    def constant_type(self, request):
+        return request.param
+
     @pytest.fixture(params=[DenseKernelComputation, LazyKernelComputation])
     def compute_engine(self, request):
         """Create compute engine."""
@@ -98,16 +101,7 @@
         else:
             raise ValueError(f"Invalid compute engine class: {request.param}")
 
-    def make_posterior(self, n_train, dtype, compute_engine):
-=======
-    @pytest.fixture(params=[jnp.array, Real])
-    def constant_type(self, request):
-        return request.param
-
-    @pytest.fixture
-    def posterior(self, n_train, dtype, constant_type):
-        """Create GP posterior."""
->>>>>>> 10f613ba
+    def make_posterior(self, n_train, dtype, compute_engine, constant_type):
         kernel = RBF(
             lengthscale=jnp.array(1.0, dtype=dtype),
             variance=jnp.array(1.0, dtype=dtype),
@@ -123,14 +117,16 @@
         return posterior
 
     @pytest.fixture
-    def posterior(self, n_train, dtype, compute_engine):
+    def posterior(self, n_train, dtype, compute_engine, constant_type):
         """Create GP posterior."""
-        return self.make_posterior(n_train, dtype, compute_engine)
-
-    @pytest.fixture
-    def posterior_eager(self, n_train, dtype):
+        return self.make_posterior(n_train, dtype, compute_engine, constant_type)
+
+    @pytest.fixture
+    def posterior_eager(self, n_train, dtype, constant_type):
         """Create alternative GP posterior."""
-        return self.make_posterior(n_train, dtype, DenseKernelComputation())
+        return self.make_posterior(
+            n_train, dtype, DenseKernelComputation(), constant_type
+        )
 
     @pytest.fixture
     def conditioned_cagp(self, policy, posterior, train_data, solver_method):
