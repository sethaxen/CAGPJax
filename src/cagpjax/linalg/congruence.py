"""Congruence transformations for linear operators."""

from typing import Any

import cola
import jax.numpy as jnp
from cola.ops import Diagonal, LinearOperator, ScalarMul
from jaxtyping import Array, Float
from typing_extensions import overload

from ..operators import BlockDiagonalSparse


# fallback to plain multiplication
@overload
def congruence_transform(A: Any, B: Any) -> Any:
    return A.T @ (B @ A)


@overload
def congruence_transform(A: Diagonal, B: Diagonal) -> Diagonal:  # pyright: ignore[reportOverlappingOverload]
    return Diagonal(cola.linalg.diag(A) ** 2 * cola.linalg.diag(B))


@overload
<<<<<<< HEAD
def congruence_transform(A: BlockDiagonalSparse, B: Diagonal) -> Diagonal:  # pyright: ignore[reportOverlappingOverload]
    n_used = A.nz_values.size
    diag_values = cola.linalg.diag(B)[:n_used].reshape(A.nz_values.shape)
    diag = jnp.sum(diag_values * jnp.square(A.nz_values), axis=1)
    return Diagonal(diag)
=======
def congruence_transform(A: BlockDiagonalSparse, B: Diagonal | ScalarMul) -> Diagonal:  # pyright: ignore[reportOverlappingOverload]
    nz_values = B @ A.nz_values**2

    n, n_blocks = A.shape
    block_size = n // n_blocks
    n_blocks_main = n_blocks if n % n_blocks == 0 else n_blocks - 1
    n_main = n_blocks_main * block_size

    if n_blocks_main > 0:
        diag = nz_values[:n_main].reshape(n_blocks_main, block_size).sum(axis=1)
    else:
        diag = jnp.array([], dtype=nz_values.dtype)
>>>>>>> 2f06d0b2


@overload
def congruence_transform(A: BlockDiagonalSparse, B: ScalarMul) -> Diagonal:  # pyright: ignore[reportOverlappingOverload]
    diag = jnp.sum(jnp.square(A.nz_values), axis=1) * B.c
    return Diagonal(diag)


@cola.dispatch
def congruence_transform(A: Any, B: Any) -> Any:
    """Congruence transformation ``A.T @ B @ A``.

    Args:
        A: Linear operator or array to be applied.
        B: Square linear operator or array to be transformed.
    """
    pass<|MERGE_RESOLUTION|>--- conflicted
+++ resolved
@@ -23,26 +23,11 @@
 
 
 @overload
-<<<<<<< HEAD
 def congruence_transform(A: BlockDiagonalSparse, B: Diagonal) -> Diagonal:  # pyright: ignore[reportOverlappingOverload]
     n_used = A.nz_values.size
     diag_values = cola.linalg.diag(B)[:n_used].reshape(A.nz_values.shape)
     diag = jnp.sum(diag_values * jnp.square(A.nz_values), axis=1)
     return Diagonal(diag)
-=======
-def congruence_transform(A: BlockDiagonalSparse, B: Diagonal | ScalarMul) -> Diagonal:  # pyright: ignore[reportOverlappingOverload]
-    nz_values = B @ A.nz_values**2
-
-    n, n_blocks = A.shape
-    block_size = n // n_blocks
-    n_blocks_main = n_blocks if n % n_blocks == 0 else n_blocks - 1
-    n_main = n_blocks_main * block_size
-
-    if n_blocks_main > 0:
-        diag = nz_values[:n_main].reshape(n_blocks_main, block_size).sum(axis=1)
-    else:
-        diag = jnp.array([], dtype=nz_values.dtype)
->>>>>>> 2f06d0b2
 
 
 @overload
